import subprocess
from glob import glob

import pytest

from hakai_metadata_conversion import citation_cff
from hakai_metadata_conversion.__main__ import load


def test_citation_cff(record):
    result = citation_cff.citation_cff(record, output_format=None, language="en")
    assert result
    assert isinstance(result, dict)
    assert "cff-version" in result
    assert "date-released" in result
    assert "contact" in result
    assert "authors" in result
    assert "identifiers" in result
    assert "keywords" in result
    assert "license" in result
    assert "license-url" in result
    assert "message" in result
    assert "type" in result
    assert "url" in result
    assert "version" in result
    assert "identifiers" in result


def test_ctation_cff_yaml(record, tmp_path):
    result = citation_cff.citation_cff(record, output_format="yaml", language="en")
    (tmp_path / "CITATION.cff").write_text(result, encoding="utf-8")


def test_citation_cff_validation(record, tmp_path):

    result = citation_cff.citation_cff(record, output_format="yaml", language="en")
    (tmp_path / "CITATION.cff").write_text(result, encoding="utf-8")
    # run cffconvert validate cli
    result = subprocess.run(
        ["cffconvert", "--validate", "-i", str(tmp_path / "CITATION.cff")],
        capture_output=True,
    )
    assert result.returncode == 0, result.stderr


@pytest.mark.parametrize(
    "file",
    glob("tests/records/hakai-metadata-entry-form-files/**/*.yaml", recursive=True),
)
def test_hakai_metadata_entry_form_files_cff(file, tmp_path):
    data = load(file, "yaml")
    result = citation_cff.citation_cff(data, output_format="yaml", language="en")
    assert result

    # validate cff
    (tmp_path / "CITATION.cff").write_text(result, encoding="utf-8")
<<<<<<< HEAD
    validation_result = subprocess.run(
        ["cffconvert", "--validate", "-i", str(tmp_path / "CITATION.cff"), "--show-trace"],
=======
    subprocess.run(
        ["cffconvert", "--validate", "-i", str(tmp_path / "CITATION.cff")],
>>>>>>> fb62b691
        capture_output=True,
    )
    assert validation_result.returncode == 0, validation_result.stderr.decode("utf-8")



@pytest.mark.parametrize(
    "file",
    glob("tests/records/hakai-metadata-entry-form-files/**/*.yaml", recursive=True),
)
def test_hakai_metadata_entry_form_files_cff_fr(file, tmp_path):
    data = load(file, "yaml")
    result_fr = citation_cff.citation_cff(data, output_format="yaml", language="fr")
    assert result_fr

    # validate cff
    (tmp_path / "CITATION.cff").write_text(result_fr, encoding="utf-8")
<<<<<<< HEAD
    validation_result = subprocess.run(
=======
    subprocess.run(
>>>>>>> fb62b691
        ["cffconvert", "--validate", "-i", str(tmp_path / "CITATION.cff")],
        capture_output=True,
    )
    assert validation_result.returncode == 0, validation_result.stderr.decode("utf-8")<|MERGE_RESOLUTION|>--- conflicted
+++ resolved
@@ -54,13 +54,8 @@
 
     # validate cff
     (tmp_path / "CITATION.cff").write_text(result, encoding="utf-8")
-<<<<<<< HEAD
     validation_result = subprocess.run(
         ["cffconvert", "--validate", "-i", str(tmp_path / "CITATION.cff"), "--show-trace"],
-=======
-    subprocess.run(
-        ["cffconvert", "--validate", "-i", str(tmp_path / "CITATION.cff")],
->>>>>>> fb62b691
         capture_output=True,
     )
     assert validation_result.returncode == 0, validation_result.stderr.decode("utf-8")
@@ -78,11 +73,7 @@
 
     # validate cff
     (tmp_path / "CITATION.cff").write_text(result_fr, encoding="utf-8")
-<<<<<<< HEAD
-    validation_result = subprocess.run(
-=======
-    subprocess.run(
->>>>>>> fb62b691
+    result = subprocess.run(
         ["cffconvert", "--validate", "-i", str(tmp_path / "CITATION.cff")],
         capture_output=True,
     )
