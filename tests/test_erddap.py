from glob import glob
<<<<<<< HEAD
from pathlib import Path
from xml.etree import ElementTree as ET

import pytest

import hakai_metadata_conversion.erddap as erddap
=======

import pytest

>>>>>>> 05383641
from hakai_metadata_conversion.__main__ import load


def test_erddap_global_attributes(record):
    result = erddap.global_attributes(record, output=None, language="en")
    assert result
    assert isinstance(result, dict)
    assert "title" in result
    assert "summary" in result
    assert "project" in result
    assert "keywords" in result
    assert "id" in result
    assert "naming_authority" in result
    assert "date_modified" in result
    assert "date_created" in result
    assert "product_version" in result
    assert "history" in result
    assert "license" in result
    assert "creator_name" in result
    assert "creator_institution" in result
    assert "creator_address" in result
    assert "creator_city" in result
    assert "creator_country" in result
    assert "creator_url" in result
    assert "publisher_name" in result
    assert "publisher_institution" in result
    assert "publisher_address" in result
    assert "publisher_city" in result
    assert "publisher_country" in result
    assert "publisher_url" in result
    assert "metadata_link" in result


def test_erddap_global_attributes_xml(record):
    result = erddap.global_attributes(record, output="xml", language="en")
    assert result


@pytest.mark.parametrize(
    "file",
    glob("tests/records/hakai-metadata-entry-form-files/**/*.yaml", recursive=True),
)
def test_hakai_metadata_files_to_erddap(file):
    data = load(file, "yaml")
    result = erddap.global_attributes(data, output="xml", language="en")

    assert result


@pytest.mark.parametrize(
    "file",
    glob("tests/records/hakai-metadata-entry-form-files/**/*.yaml", recursive=True),
)
def test_hakai_metadata_files_to_erddap_fr(file):
    data = load(file, "yaml")
    result_fr = erddap.global_attributes(data, output="xml", language="fr")

    assert result_fr


def test_erddap_update_dataset_xml(record):
    comment = "Some commented text that should remain"
    attributes = erddap.global_attributes(record, output=None, language="en")
    datasets = erddap.ERDDAP("tests/erddap_xmls/test_datasets.xml")
    datasets.read()
    dataset_xml_content = datasets.tostring()
    assert comment in dataset_xml_content

    datasets.update( "TestDataset1", attributes)
    result = datasets.tostring()
    assert result
    assert isinstance(result, str)
    assert "TestDataset1" in result
    assert comment in result
    for key,value in attributes.items():
        assert key in result
        assert not value or value in result

    Path("tests/results/test_erddap_update_dataset.xml").write_text(
        result, encoding="utf-8"
    )

    # test that output can be parsed
    root = ET.fromstring(result)
    assert root

def test_erddap_update_datasets_d_xml(record):
    comment = "Some commented text that should remain"
    attributes = erddap.global_attributes(record, output=None, language="en")
    dataset_d_files = list(Path("tests/erddap_xmls/datasets.d").glob("*.xml"))
    
    assert dataset_d_files, "No dataset files found in test_datasets.d"
    for file in dataset_d_files:
        dataset= erddap.ERDDAP(file)
        dataset.read()
        dataset_xml_content = dataset.tostring()
        assert comment in dataset_xml_content
        dataset.update("TestDataset1", attributes)
        result = dataset.tostring()
        assert result
        assert isinstance(result, str)
        assert "TestDataset1" in result
        assert comment in result

        Path("tests/results/test_erddap_update_datasets_d.xml").write_text(
            result, encoding="utf-8"
        )

        # test that output can be parsed
        root = ET.fromstring(result)
        assert root<|MERGE_RESOLUTION|>--- conflicted
+++ resolved
@@ -1,16 +1,10 @@
 from glob import glob
-<<<<<<< HEAD
 from pathlib import Path
 from xml.etree import ElementTree as ET
 
 import pytest
 
 import hakai_metadata_conversion.erddap as erddap
-=======
-
-import pytest
-
->>>>>>> 05383641
 from hakai_metadata_conversion.__main__ import load
 
 
@@ -68,57 +62,4 @@
     data = load(file, "yaml")
     result_fr = erddap.global_attributes(data, output="xml", language="fr")
 
-    assert result_fr
-
-
-def test_erddap_update_dataset_xml(record):
-    comment = "Some commented text that should remain"
-    attributes = erddap.global_attributes(record, output=None, language="en")
-    datasets = erddap.ERDDAP("tests/erddap_xmls/test_datasets.xml")
-    datasets.read()
-    dataset_xml_content = datasets.tostring()
-    assert comment in dataset_xml_content
-
-    datasets.update( "TestDataset1", attributes)
-    result = datasets.tostring()
-    assert result
-    assert isinstance(result, str)
-    assert "TestDataset1" in result
-    assert comment in result
-    for key,value in attributes.items():
-        assert key in result
-        assert not value or value in result
-
-    Path("tests/results/test_erddap_update_dataset.xml").write_text(
-        result, encoding="utf-8"
-    )
-
-    # test that output can be parsed
-    root = ET.fromstring(result)
-    assert root
-
-def test_erddap_update_datasets_d_xml(record):
-    comment = "Some commented text that should remain"
-    attributes = erddap.global_attributes(record, output=None, language="en")
-    dataset_d_files = list(Path("tests/erddap_xmls/datasets.d").glob("*.xml"))
-    
-    assert dataset_d_files, "No dataset files found in test_datasets.d"
-    for file in dataset_d_files:
-        dataset= erddap.ERDDAP(file)
-        dataset.read()
-        dataset_xml_content = dataset.tostring()
-        assert comment in dataset_xml_content
-        dataset.update("TestDataset1", attributes)
-        result = dataset.tostring()
-        assert result
-        assert isinstance(result, str)
-        assert "TestDataset1" in result
-        assert comment in result
-
-        Path("tests/results/test_erddap_update_datasets_d.xml").write_text(
-            result, encoding="utf-8"
-        )
-
-        # test that output can be parsed
-        root = ET.fromstring(result)
-        assert root+    assert result_fr