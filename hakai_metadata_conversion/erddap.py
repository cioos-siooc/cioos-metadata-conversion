--- conflicted
+++ resolved
@@ -1,4 +1,3 @@
-<<<<<<< HEAD
 from glob import glob
 from pathlib import Path
 
@@ -6,10 +5,6 @@
 from jinja2 import Template
 from loguru import logger
 from lxml import etree
-=======
-import yaml
-from loguru import logger
->>>>>>> 05383641
 
 KEYWORDS_PREFIX_MAPPING = {
     "default": {
@@ -194,8 +189,7 @@
     if not output:
         return global_attributes
     if output == "xml":
-<<<<<<< HEAD
-        return dataset_xml_template.render(global_attributes=global_attributes)
+        return generate_dataset_xml(global_attributes)
 
 
 @logger.catch(reraise=True)
@@ -319,7 +313,4 @@
     
     if missing_datasets := datasets - set(updated):
         logger.warning(f"Dataset ID {missing_datasets} not found in {dataset_xml}.")
-    return updated
-=======
-        return generate_dataset_xml(global_attributes)
->>>>>>> 05383641
+    return updated