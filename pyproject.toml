[project]
name = "cioos-metadata-conversion"
version = "0.1.0"
description = ""
authors = [{ name = "Jessy Barrette", email = "30420025+JessyBarrette@users.noreply.github.com" }]
requires-python = "~=3.11"
readme = "README.md"
dependencies = [
    "loguru>=0.7.2,<0.8",
    "requests>=2.32.3,<3",
    "cffconvert>=2.0.0,<3",
    "pycountry>=24.6.1,<25",
    "pyyaml>=6.0.1,<7",
    "lxml>=5.2.2,<6",
    "metadata-xml",
    "click>=7,<9",
<<<<<<< HEAD
    "datacite>=1.2.0",
=======
    "firebase-to-xml",
    "python-dotenv>=1.1.0",
>>>>>>> fc24dbeb
]

[project.scripts]
cioos_metadata_conversion = "cioos_metadata_conversion.__main__:cli"

[project.optional-dependencies]
api = [
    "fastapi>=0.115.13",
    "python-dotenv>=1.1.0",
    "python-multipart>=0.0.20",
    "sentry-sdk[loguru]>=2.30.0",
    "uvicorn>=0.34.3",
]

[tool.uv]
dev-dependencies = [
    "pytest>=8.2.2,<9",
    "isort>=5.13.2,<6",
    "ruff>=0.5.0,<0.6",
    "black>=24.4.2,<25",
    "pytest-xdist>=3.6.1,<4",
]

[tool.uv.sources]
metadata-xml = { git = "https://github.com/cioos-siooc/metadata-xml.git" }
firebase-to-xml = { git = "https://github.com/cioos-siooc/metadata-entry-form.git", subdirectory = "firebase_to_xml" }

[build-system]
requires = ["hatchling"]
build-backend = "hatchling.build"<|MERGE_RESOLUTION|>--- conflicted
+++ resolved
@@ -14,12 +14,10 @@
     "lxml>=5.2.2,<6",
     "metadata-xml",
     "click>=7,<9",
-<<<<<<< HEAD
     "datacite>=1.2.0",
-=======
     "firebase-to-xml",
     "python-dotenv>=1.1.0",
->>>>>>> fc24dbeb
+
 ]
 
 [project.scripts]
